--- conflicted
+++ resolved
@@ -55,12 +55,8 @@
 		NodeResourceChann: nodeResourceChann,
 		PodResourceChann:  podResourceChann,
 		collectors:        &sync.Map{},
-<<<<<<< HEAD
 		cadvisorManager:   manager,
 		exclusiveCPUSet:   exclusiveCPUSet,
-=======
-		cadvisorManager:   c,
->>>>>>> 6bd6ce87
 	}
 }
 
