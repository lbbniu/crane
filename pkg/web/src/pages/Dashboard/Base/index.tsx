import React, { memo } from 'react';
import TopPanel from './components/TopPanel';
import MiddleChart from "./components/MiddleChart";
<<<<<<< HEAD
=======
import CpuChart from "./components/CpuChart";
import MemoryChart from "./components/MemoryChart";
>>>>>>> ec5a85e5

const DashBoard = () => (
  <div style={{ overflowX: 'hidden' }}>
    <TopPanel />
    <MiddleChart />
<<<<<<< HEAD
=======
    <CpuChart />
    <MemoryChart />
>>>>>>> ec5a85e5
  </div>
);

export default memo(DashBoard);<|MERGE_RESOLUTION|>--- conflicted
+++ resolved
@@ -1,21 +1,15 @@
 import React, { memo } from 'react';
 import TopPanel from './components/TopPanel';
 import MiddleChart from "./components/MiddleChart";
-<<<<<<< HEAD
-=======
 import CpuChart from "./components/CpuChart";
 import MemoryChart from "./components/MemoryChart";
->>>>>>> ec5a85e5
 
 const DashBoard = () => (
   <div style={{ overflowX: 'hidden' }}>
     <TopPanel />
     <MiddleChart />
-<<<<<<< HEAD
-=======
     <CpuChart />
     <MemoryChart />
->>>>>>> ec5a85e5
   </div>
 );
 
